--- conflicted
+++ resolved
@@ -115,7 +115,6 @@
 		// 2. Send the message to Knovvu VA
 		userMessage := llmResponse.NextMessage
 		fmt.Printf("Sending to VA: %s\n", userMessage)
-<<<<<<< HEAD
 		if userMessage != "" {
 
 			_, knovvuResp, err := knovvu.SendKnovvuMessage(a.Project, knovvuToken, userMessage, conversationID)
@@ -142,28 +141,7 @@
 				User:      userMessage,
 				Assistant: vaResponse,
 			})
-=======
-
-		_, knovvuResp, err := knovvu.SendKnovvuMessage(a.Project, knovvuToken, userMessage, conversationID)
-		// Even if an error occurs, we might have a partial response or want to log specific details.
-		// However, the primary concern is a nil pointer dereference if knovvuResp is nil.
-		if err != nil {
-			// Log the error and decide if we should continue or return.
-			// For now, we'll return, but in a more complex scenario, we might try to recover or use a default VA response.
-			log.Printf("Error sending message to Knovvu: %v. Knovvu response object: %+v", err, knovvuResp)
-			return nil, fmt.Errorf("failed to send message to Knovvu: %w", err)
-		}
-
-		vaResponse := "No response text found."
-		if knovvuResp != nil && knovvuResp.Text != "" { // Added check for non-empty Text
-			vaResponse = knovvuResp.Text
-		} else if knovvuResp != nil {
-			log.Printf("Knovvu response was not nil, but Text field was empty. Full response: %+v", knovvuResp)
-			// vaResponse remains "No response text found."
-		} else {
-			log.Println("Knovvu response was nil.")
-			// vaResponse remains "No response text found."
->>>>>>> b86ff1a5
+
 		}
 
 		// 4. Check for fulfillment to break the loop
